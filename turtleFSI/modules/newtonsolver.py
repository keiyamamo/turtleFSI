--- conflicted
+++ resolved
@@ -4,12 +4,6 @@
 # PURPOSE.
 
 from dolfin import assemble, derivative, TrialFunction, Matrix, norm, MPI, PETScOptions
-<<<<<<< HEAD
-=======
-
-PETScOptions.set("mat_mumps_icntl_4", 1) # If negatvie or zero, MUMPS will suppress diagnositc printining, statistics, and warning messages. 
-PETScOptions.set("mat_mumps_icntl_14", 400) # allocate more memory to mumps
->>>>>>> 621e9ed0
 
 PETScOptions.set("mat_mumps_icntl_14", 200)
 PETScOptions.set("mat_mumps_icntl_4", 1) 
