--- conflicted
+++ resolved
@@ -4,12 +4,6 @@
 # PURPOSE.
 
 from dolfin import assemble, derivative, TrialFunction, Matrix, norm, MPI, PETScOptions
-<<<<<<< HEAD
-=======
-
-PETScOptions.set("mat_mumps_icntl_4", 1) # If negatvie or zero, MUMPS will suppress diagnositc printining, statistics, and warning messages. 
-PETScOptions.set("mat_mumps_icntl_14", 400) # allocate more memory to mumps
->>>>>>> b4df3739
 
 PETScOptions.set("mat_mumps_icntl_4", 1) # If negatvie or zero, MUMPS will suppress diagnositc printining, statistics, and warning messages. 
 PETScOptions.set("mat_mumps_icntl_14", 400) # allocate more memory to mumps
