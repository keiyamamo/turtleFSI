# File under GNU GPL (v3) licence, see LICENSE file for details.
# This software is distributed WITHOUT ANY WARRANTY; without even
# the implied warranty of MERCHANTABILITY or FITNESS FOR A PARTICULAR
# PURPOSE.

"""
This module implements the monolithic Fluid-Structure Interaction (FSI) solver
used in the turtleFSI package.
"""

from dolfin import *
from pathlib import Path
import pickle
import time
from pprint import pprint

from turtleFSI.utils import *
from turtleFSI.problems import *

# Get user input
args = parse()

# Import the problem
if Path.cwd().joinpath(args.problem+'.py').is_file():
    exec("from {} import *".format(args.problem))
else:
    try:
        exec("from turtleFSI.problems.{} import *".format(args.problem))
    except ImportError:
        raise ImportError("""Can not find the problem file. Make sure that the
        problem file is specified in the current directory or in the solver
        turtleFSI/problems/... directory.""")

# Get problem specific parameters
default_variables.update(set_problem_parameters(**vars()))

# Update variables from commandline
for key, value in list(args.__dict__.items()):
    if value is None:
        args.__dict__.pop(key)

# If restart folder is given, read previous settings
default_variables.update(args.__dict__)
if default_variables["restart_folder"] is not None:
    restart_folder = Path(default_variables["restart_folder"])
    restart_folder = restart_folder if "Checkpoint" in restart_folder.__str__() else restart_folder.joinpath("Checkpoint")
    with open(restart_folder.joinpath("default_variables.pickle"), "rb") as f:
        restart_dict = pickle.load(f)
    default_variables.update(restart_dict)
    default_variables["restart_folder"] = restart_folder

# Set variables in global namespace
vars().update(default_variables)

<<<<<<< HEAD
if MPI.rank(MPI.comm_world) == 0:
=======
# Print out variables
if MPI.rank(MPI.comm_world) == 0 and verbose:
>>>>>>> 621e9ed0
    pprint(default_variables)

# Create folders
vars().update(create_folders(**vars()))

# Get mesh information
mesh, domains, boundaries = get_mesh_domain_and_boundaries(**vars())

# Control FEniCS output
set_log_level(loglevel)

# Finite Elements for deformation (de), velocity (ve), and pressure (pe)
de = VectorElement('CG', mesh.ufl_cell(), d_deg)
ve = VectorElement('CG', mesh.ufl_cell(), v_deg)
pe = FiniteElement('CG', mesh.ufl_cell(), p_deg)

# Define coefficients
k = Constant(dt)
n = FacetNormal(mesh)

# Define function space
# When using a biharmonic mesh lifting operator, we have to add a fourth function space.
if extrapolation == "biharmonic":
    Elem = MixedElement([de, ve, pe, de])
else:
    Elem = MixedElement([de, ve, pe])

DVP = FunctionSpace(mesh, Elem)

# Create one function for time step n, n-1, and n-2
dvp_ = {}
d_ = {}
v_ = {}
p_ = {}
w_ = {}

times = ["n-2", "n-1", "n"]
for time_ in times:
    dvp = Function(DVP)
    dvp_[time_] = dvp
    dvp_list = split(dvp)

    d_[time_] = dvp_list[0]
    v_[time_] = dvp_list[1]
    p_[time_] = dvp_list[2]
    if extrapolation == "biharmonic":
        w_[time_] = dvp_list[3]

if extrapolation == "biharmonic":
    phi, psi, gamma, beta = TestFunctions(DVP)
else:
    phi, psi, gamma = TestFunctions(DVP)

# Differentials
ds = Measure("ds", subdomain_data=boundaries)
dS = Measure("dS", subdomain_data=boundaries)
dx = Measure("dx", subdomain_data=domains)

# Domains
exec("from turtleFSI.modules.domain import assign_domain_properties")
vars().update(assign_domain_properties(**vars()))
if MPI.rank(MPI.comm_world) == 0:
    print("{} solid region(s) found, using following parameters".format(len(dx_s_id_list)))
    for solid_region in solid_properties:
        print(solid_region)
    print("{} fluid region(s) found, using following parameters".format(len(dx_f_id_list)))
    for fluid_region in fluid_properties:
        print(fluid_region)

# Define solver
# Adding the Matrix() argument is a FEniCS 2018.1.0 hack
up_sol = LUSolver(Matrix(), linear_solver)

# Get variation formulations
exec("from turtleFSI.modules.{} import fluid_setup".format(fluid))
vars().update(fluid_setup(**vars()))
exec("from turtleFSI.modules.{} import solid_setup".format(solid))
vars().update(solid_setup(**vars()))
exec("from turtleFSI.modules.{} import extrapolate_setup".format(extrapolation))
vars().update(extrapolate_setup(**vars()))

# Any action before the simulation starts, e.g., initial conditions or overwriting parameters from restart
vars().update(initiate(**vars()))

# Create boundary conditions
vars().update(create_bcs(**vars()))

# Set up Newton solver
exec("from turtleFSI.modules.{} import solver_setup, newtonsolver".format(solver))
vars().update(solver_setup(**vars()))

# Functions for residuals
dvp_res = Function(DVP)
chi = TrialFunction(DVP)

# Set initial conditions from restart folder
if restart_folder is not None:
    start_from_checkpoint(**vars())

timer = Timer("Total simulation time")
timer.start()
previous_t = 0.0
stop = False
first_step_num = counter # This is so that the solver will recompute the jacobian on the first step of the simulation
while t <= T + dt / 10 and not stop:  # + dt / 10 is a hack to ensure that we take the final time step t == T
    t += dt

    # Pre solve hook
    tmp_dict = pre_solve(**vars())
    if tmp_dict is not None:
        vars().update(tmp_dict)

    # Solve
    vars().update(newtonsolver(**vars()))

    # Update vectors
    for i, t_tmp in enumerate(times[:-1]):
        dvp_[t_tmp].vector().zero()
        dvp_[t_tmp].vector().axpy(1, dvp_[times[i+1]].vector())

    # After solve hook
    tmp_dict = post_solve(**vars())
    if tmp_dict is not None:
        vars().update(tmp_dict)

    # Checkpoint
    if counter % checkpoint_step == 0:
        checkpoint(**vars())

    # Store results
    if counter % save_step == 0:
        vars().update(save_files_visualization(**vars()))

    # Update the time step counter
    counter += 1

    # Print time per time step
    if MPI.rank(MPI.comm_world) == 0:
        previous_t = print_information(**vars())

    # pause simulation if pauseturtle exists
    pauseturtle = check_if_pause(results_folder)
    while pauseturtle:
        time.sleep(5)
        pauseturtle = check_if_pause(results_folder)

    # stop simulation cleanly if killturtle exists
    killturtle = check_if_kill(results_folder, killtime, timer)
    if killturtle:
        checkpoint(**vars())
        stop = True

# Print total time
timer.stop()
if MPI.rank(MPI.comm_world) == 0:
    if verbose:
        print("Total simulation time {0:f}".format(timer.elapsed()[0]))
    else:
        print("\nTotal simulation time {0:f}".format(timer.elapsed()[0]))

# Merge visualization files
if restart_folder is not None and MPI.rank(MPI.comm_world) == 0:
    print("Merging visualization files")
    merge_visualization_files(**vars())

# Post-processing of simulation
finished(**vars())<|MERGE_RESOLUTION|>--- conflicted
+++ resolved
@@ -52,12 +52,8 @@
 # Set variables in global namespace
 vars().update(default_variables)
 
-<<<<<<< HEAD
-if MPI.rank(MPI.comm_world) == 0:
-=======
 # Print out variables
 if MPI.rank(MPI.comm_world) == 0 and verbose:
->>>>>>> 621e9ed0
     pprint(default_variables)
 
 # Create folders
